import logging
from collections import defaultdict
import os
import sys
from fastapi import APIRouter
import yaml
import subprocess
import importlib.util
import re

from components.restapi import APIApplication


# Define terminal logging module
logger = logging.getLogger(__name__)

# TODO: Refactor the globals into the main engine method

# Global dictionaries to store plugins and their load order
_plugins = {}
_load_order = []


def _get_capabilities(plugin_name):
    return _plugins.get(plugin_name, {}).get('config', {}).get('capabilities', [])


def _discover_plugins():
    '''
    Expects plugins to be located in the plugins directory

    Expects plugin structure as follows
        Package:
        - config.yaml
        - python main-plugin
    '''
    file_path = os.path.dirname(os.path.realpath(__file__))
    plugins_path = os.path.join(file_path, '../..', 'satop_plugins')

    sys.path.append(plugins_path)

    for plugin_package in os.listdir(plugins_path):
        plugin_path = os.path.join(plugins_path, plugin_package)
        if os.path.isdir(plugin_path):
            config_path = os.path.join(plugin_path, 'config.yaml')
            if os.path.exists(config_path):
                with open(config_path, 'r') as f:
                    config = yaml.safe_load(f)
                assert "name" in config
                plugin_name = config.get('name')

                _plugins[plugin_name] = {
                    'config': config,
                    'path': plugin_path,
                    'package_name': plugin_package
                }
    logger.info(f"Discovered plugins: {list(_plugins.keys())}")

def _resolve_dependencies():
    '''
    Check for dependencies defined in each plugin's config.yaml
    '''
    dependency_graph = defaultdict(list)

    # Build dependency graph
    for plugin_name, plugin_info in _plugins.items():
        dependencies = plugin_info['config'].get('dependencies', [])
        for dep in dependencies:
            dependency_graph[plugin_name].append(dep)
    
    # Topological sort
    visited = {}
    stack = []

    def visit(node):
        if node in visited:
            if not visited[node]:
                raise Exception(f"Circular dependency detected at {node}")
            return
        visited[node] = False
        for neighbor in dependency_graph.get(node, []):
            if neighbor not in _plugins:
                raise Exception(f"Missing dependency: {neighbor} for plugin {node}")
            visit(neighbor)
        visited[node] = True
        stack.append(node)

    for plugin in _plugins:
        visit(plugin)

    global _load_order
    _load_order = stack
    logger.info(f"Plugin load order resolved: {_load_order}")

def _install_requirements():
    '''
    Check for requirements defined in each plugin's config.yaml and install
    '''
    all_requirements = []
    for plugin_info in _plugins.values():
        reqs = plugin_info['config'].get('requirements', [])
        all_requirements.extend(reqs)
    if all_requirements:
        logger.info(f"Installing requirements: {all_requirements}")
        try:
            subprocess.check_call(['pip', 'install'] + all_requirements)
            logger.info("Successfully installed all requirements.")
        except subprocess.CalledProcessError as e:
            logger.error(f"Failed to install requirements: {e}")
            raise

def _load_plugins():
    """Load plugins found during discovery and dependency resolution
    """
    failed_plugins = []
    for plugin_name in _load_order:
        logger.debug(f'Trying to load {plugin_name}')
        try:
            plugin_info = _plugins[plugin_name]
            package_name = plugin_info.get('package_name')

            # Dynamically load the plugin module
            logger.debug(f'Importing plugin package "{package_name}"')
            module = importlib.import_module(f'{package_name}')

            # Create an instance of the plugin
            plugin_instance = module.PluginClass()

            # Store the plugin instance before initialization
            _plugins[plugin_name]['instance'] = plugin_instance
            logger.debug(f"Loaded plugin: {plugin_name}")
        except Exception as e:
            logger.error(f"Failed to load plugin '{plugin_name}': {e}")
<<<<<<< HEAD
            _load_order.remove(plugin_name)
=======
            failed_plugins.append(plugin_name)

    for plugin_name in failed_plugins:
        logger.debug(f'Will not initialize "{plugin_name}" due to error in loading')
        _load_order.remove(plugin_name)
        del _plugins[plugin_name]
            
>>>>>>> 8a79e08e

def _initialize_plugins(api: APIApplication):
    '''
    Initializes plugins by executing their lifecycle methods and registering public functions.
    '''

    # Run pre init init and post init
    for step in ['pre_init', 'init', 'post_init']:
        for plugin_name in _load_order:
            try:
                plugin = _plugins[plugin_name]['instance']
            except KeyError:
                logger.error(f'Plugin "{plugin_name}" cannot be instantiated')
                continue
            if hasattr(plugin, step) and callable(getattr(plugin, step)):
                try:
                    getattr(plugin, step)()
                    logger.debug(f"Finished executing {step} for '{plugin_name}'")
                except Exception as e:
                    logger.error(f"Error in {step} of '{plugin_name}': {e}")

    for plugin_name in _load_order:
        capabilities = _get_capabilities(plugin_name)
        if 'http.add_routes' in capabilities:
            router: APIRouter | None
            router = getattr(_plugins[plugin_name]['instance'], 'api_router')
            if router is None:
                continue

            plugin_name: str
            url_friendly_name = re.sub(r'(?<!^)(?=[A-Z])', '_', plugin_name).lower()
            url_friendly_name = re.sub(r'[^a-z0-9_]', '', url_friendly_name)

            if plugin_name != url_friendly_name:
                logger.warning(f'Path for plugin name "{plugin_name}" has been modified to "{url_friendly_name}" for URL safety and consistency')

            num_routes = len(router.routes)
            if num_routes > 0:
                logger.info(f"Plugin '{plugin_name}' has {num_routes} routes. Mounting...")
                api.mount_plugin_router(url_friendly_name, router)
        
        if 'security.authentication_provider' in capabilities:
            _plugins[plugin_name]['instance'].create_auth_token = lambda k, v: f'{k}: {v}'
            pass



def run_engine(api: APIApplication):
    '''
    Discover all plugins in the "plugins" directory (expected to be located in root satop_platform directory)

    Install all plugin requirements and check for dependencies

    Load and initialize all plugins in "plugins" directory
    '''
    _discover_plugins()
    _install_requirements()
    _resolve_dependencies()
    _load_plugins()
    _initialize_plugins(api)<|MERGE_RESOLUTION|>--- conflicted
+++ resolved
@@ -131,9 +131,6 @@
             logger.debug(f"Loaded plugin: {plugin_name}")
         except Exception as e:
             logger.error(f"Failed to load plugin '{plugin_name}': {e}")
-<<<<<<< HEAD
-            _load_order.remove(plugin_name)
-=======
             failed_plugins.append(plugin_name)
 
     for plugin_name in failed_plugins:
@@ -141,7 +138,6 @@
         _load_order.remove(plugin_name)
         del _plugins[plugin_name]
             
->>>>>>> 8a79e08e
 
 def _initialize_plugins(api: APIApplication):
     '''
