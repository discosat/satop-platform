--- conflicted
+++ resolved
@@ -155,7 +155,6 @@
                     )
                     subprocess.check_call(["pip", "install", "--upgrade", req])
                 else:
-<<<<<<< HEAD
                     subprocess.check_call(["pip", "install", req])
                 logger.info("Successfully installed all requirements.")
             except subprocess.CalledProcessError as e:
@@ -276,8 +275,17 @@
             # TODO: Make it possible for plugin to specify expiry, e.g. for long-lived application keys
             token = self.app.api.authorization.create_token(uuid)
             return token
+    
+        def _get_refresh_token(user_id: str):
+            uuid = self.app.api.authorization.get_uuid(provider_key, user_id)
+            if not uuid:
+                raise exceptions.InvalidCredentials
+            # TODO: Make it possible for plugin to specify expiry, e.g. for long-lived application keys
+            token = self.app.api.authorization.create_refresh_token(uuid)
+            return token
 
         self._plugins.get(plugin_name).instance.create_auth_token = _get_auth_token
+        self._plugins.get(plugin_name).instance.create_refresh_token = _get_refresh_token
 
     def _graph_targets(self) -> dict[str, list[callable]]:
         G = nx.DiGraph()
@@ -295,115 +303,6 @@
             p.config.get("name", ""): p.config.get("targets", dict())
             for p in self._plugins.values()
             if p
-=======
-                    logger.warning(f"{plugin_name} has created a route but does not have the required capabilities to mount it. Ensure it has 'http.add_routes' in the plugin's 'config.yaml'")
-                    raise RuntimeWarning(f"{plugin_name} has created a route but does not have the required capabilities to mount it. Ensure it has 'http.add_routes' in the plugin's 'config.yaml'")
-            if 'security.authentication_provider' in caps:
-                _register_authentication_plugins(plugin_instance, api)
-
-            logger.info(f"Loaded plugin: {plugin_name}")
-        except Exception as e:
-            logger.error(f"Failed to load plugin '{plugin_name}': {e}")
-            print(traceback.format_exc())
-            failed_plugins.append(plugin_name)
-
-    for plugin_name in failed_plugins:
-        logger.debug(f'Will not initialize "{plugin_name}" due to error in loading')
-        _load_order.remove(plugin_name)
-        del _plugins[plugin_name]
-            
-
-def _mount_plugin_router(plugin_instance: Plugin, api: APIApplication):
-    '''
-    Mount the router for a plugin
-    '''
-    router = plugin_instance.api_router
-    if router is None:
-        return
-
-    plugin_name = plugin_instance.name
-    url_friendly_name = plugin_name.lower().replace(' ', '_')
-    url_friendly_name = re.sub(r'[^a-z0-9_]', '', url_friendly_name)
-
-    if plugin_name != url_friendly_name:
-        logger.warning(f'Path for plugin name "{plugin_name}" has been modified to "{url_friendly_name}" for URL safety and consistency')
-
-    num_routes = len(router.routes)
-    if num_routes > 0:
-        logger.info(f"Plugin '{plugin_name}' has {num_routes} routes. Mounting...")
-        api.mount_plugin_router(url_friendly_name, router)
-
-def _register_authentication_plugins(plugin_instance: AuthenticationProviderPlugin, api: APIApplication):
-    plugin_name = plugin_instance.name
-
-    config = _plugins.get(plugin_name).config
-    provider_config = config.get('authentication_provider')
-
-    provider_key = plugin_name
-    identifier_hint = None
-
-    if provider_config:
-        provider_key = provider_config.get('provider_key', provider_key)
-        identifier_hint = provider_config.get('identifier_hint', identifier_hint)
-
-    # Register provider
-    api.authorization.register_provider(provider_key, identifier_hint)
-
-    def _get_auth_token(user_id: str):
-        # Get uuid
-        uuid = api.authorization.get_uuid(provider_key, user_id)
-        if not uuid:
-            raise exceptions.InvalidCredentials
-        # TODO: Make it possible for plugin to specify expiry, e.g. for long-lived application keys
-        token = api.authorization.create_token(uuid)
-        return token
-    
-    def _get_refresh_token(user_id: str):
-        uuid = api.authorization.get_uuid(provider_key, user_id)
-        if not uuid:
-            raise exceptions.InvalidCredentials
-        # TODO: Make it possible for plugin to specify expiry, e.g. for long-lived application keys
-        token = api.authorization.create_refresh_token(uuid)
-        return token
-
-    _plugins.get(plugin_name).instance.create_auth_token = _get_auth_token
-    _plugins.get(plugin_name).instance.create_refresh_token = _get_refresh_token
-
-def _graph_targets() -> dict[str, list[callable]]:
-    G = nx.DiGraph()
-    edges = set()
-
-    G.add_node('satop.startup', function=lambda: logger.info('Running plugin start target'))
-    G.add_node('satop.shutdown', function=lambda: logger.info('Running plugin shutdown target'))
-
-    target_configs = {
-        p.config.get('name', ''): p.config.get('targets', dict())
-        for p in _plugins.values() if p
-    }
-
-    # Go through all plugins to find targets and dependencies (directed edges)
-    for name, targets in target_configs.items():
-        if not name:
-            logger.error('Plugin config does not have a name. Cannot create targets')
-            raise RuntimeError('Plugin config does not have a name. Cannot create targets')
-        
-        # Makes a root for startup and shutdown from which all startup
-        #  and shutdown methods, respectfully, must be executed after
-        # TODO: protect against malicious shutdown plugins (casuing shutdown to happen pematurely, by linking startup and shutdown)
-        target_defaults = {
-            'startup': {
-                'function': 'startup',
-                'after': [
-                    'satop.startup'
-                ]
-            }, 
-            'shutdown': {
-                'function': 'shutdown',
-                'after': [
-                    'satop.shutdown'
-                ]
-            }
->>>>>>> 3523fec2
         }
 
         # Go through all plugins to find targets and dependencies (directed edges)
