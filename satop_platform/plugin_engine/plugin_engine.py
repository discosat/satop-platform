import importlib.util
import logging
import os
import re
import subprocess
import sys
from collections import defaultdict

import yaml
import networkx as nx
from fastapi import APIRouter

from satop_platform.core.config import merge_dicts
from components.restapi import APIApplication
from satop_platform.plugin_engine.plugin import Plugin


# Define terminal logging module
logger = logging.getLogger(__name__)

# TODO: Refactor the globals into the main engine method

# Global dictionaries to store plugins and their load order
_plugins = {}
_load_order = []


def _get_capabilities(plugin_name):
    return _plugins.get(plugin_name, {}).get('config', {}).get('capabilities', [])


def _discover_plugins():
    '''
    Expects plugins to be located in the plugins directory

    Expects plugin structure as follows
        Package:
        - config.yaml
        - python main-plugin
    '''
    file_path = os.path.dirname(os.path.realpath(__file__))
    plugins_path = os.path.join(file_path, '../..', 'satop_plugins')

    sys.path.append(plugins_path)

    for plugin_package in os.listdir(plugins_path):
        plugin_path = os.path.join(plugins_path, plugin_package)
        if os.path.isdir(plugin_path):
            config_path = os.path.join(plugin_path, 'config.yaml')
            if os.path.exists(config_path):
                with open(config_path, 'r') as f:
                    config = yaml.safe_load(f)
                assert "name" in config
                plugin_name = config.get('name')

                _plugins[plugin_name] = {
                    'config': config,
                    'path': plugin_path,
                    'package_name': plugin_package
                }
    logger.info(f"Discovered plugins: {list(_plugins.keys())}")

def _resolve_dependencies():
    '''
    Check for dependencies defined in each plugin's config.yaml
    '''
    dependency_graph = defaultdict(list)

    # Build dependency graph
    for plugin_name, plugin_info in _plugins.items():
        dependencies = plugin_info['config'].get('dependencies', [])
        for dep in dependencies:
            dependency_graph[plugin_name].append(dep)
    
    # Topological sort
    visited = {}
    stack = []

    def visit(node):
        if node in visited:
            if not visited[node]:
                raise Exception(f"Circular dependency detected at {node}")
            return
        visited[node] = False
        for neighbor in dependency_graph.get(node, []):
            if neighbor not in _plugins:
                raise Exception(f"Missing dependency: {neighbor} for plugin {node}")
            visit(neighbor)
        visited[node] = True
        stack.append(node)

    for plugin in _plugins:
        visit(plugin)

    global _load_order
    _load_order = stack
    logger.info(f"Plugin load order resolved: {_load_order}")

def _install_requirements():
    '''
    Check for requirements defined in each plugin's config.yaml and install
    '''
    all_requirements = []
    for plugin_info in _plugins.values():
        reqs = plugin_info['config'].get('requirements', [])
        all_requirements.extend(reqs)
    if all_requirements:
        logger.info(f"Installing requirements: {all_requirements}")
        try:
            subprocess.check_call(['pip', 'install'] + all_requirements)
            logger.info("Successfully installed all requirements.")
        except subprocess.CalledProcessError as e:
            logger.error(f"Failed to install requirements: {e}")
            raise

def _load_plugins(api: APIApplication):
    """Load plugins found during discovery and dependency resolution
    """
    failed_plugins = []
    for plugin_name in _load_order:
        logger.debug(f'Trying to load {plugin_name}')
        try:
            plugin_info = _plugins[plugin_name]
            package_name = plugin_info.get('package_name')
            config: dict = plugin_info.get('config', {})

            # Dynamically load the plugin module
            logger.debug(f'Importing plugin package "{package_name}"')
            module = importlib.import_module(f'{package_name}')

            # Create an instance of the plugin
            plugin_instance = module.PluginClass()

            # Store the plugin instance before initialization
            _plugins[plugin_name]['instance'] = plugin_instance
<<<<<<< HEAD
            logger.debug(f"Loaded plugin: {plugin_name}")
=======

            caps = config.get('capabilities', [])
            print(caps)
            if plugin_instance.api_router:
                if 'http.add_routes' in caps:
                    _mount_plugin_router(plugin_instance, api)
                else:
                    raise RuntimeWarning(f"{plugin_name} has created a route but does not have the required capabilities to mount it. Ensure it has 'http.add_routes' in the plugin's 'config.yaml'")

            logger.info(f"Loaded plugin: {plugin_name}")
>>>>>>> af223cb8
        except Exception as e:
            logger.error(f"Failed to load plugin '{plugin_name}': {e}")
            failed_plugins.append(plugin_name)

    for plugin_name in failed_plugins:
        logger.debug(f'Will not initialize "{plugin_name}" due to error in loading')
        _load_order.remove(plugin_name)
        del _plugins[plugin_name]
            

def _mount_plugin_router(plugin_instance: Plugin, api: APIApplication):
    '''
    Mount the router for a plugin
    '''
<<<<<<< HEAD

    # Run pre init init and post init
    for step in ['pre_init', 'init', 'post_init']:
        for plugin_name in _load_order:
            try:
                plugin = _plugins[plugin_name]['instance']
            except KeyError:
                logger.error(f'Plugin "{plugin_name}" cannot be instantiated')
                continue
            if hasattr(plugin, step) and callable(getattr(plugin, step)):
                try:
                    getattr(plugin, step)()
                    logger.debug(f"Finished executing {step} for '{plugin_name}'")
                except Exception as e:
                    logger.error(f"Error in {step} of '{plugin_name}': {e}")

    for plugin_name in _load_order:
        capabilities = _get_capabilities(plugin_name)
        if 'http.add_routes' in capabilities:
            router: APIRouter | None
            router = getattr(_plugins[plugin_name]['instance'], 'api_router')
            if router is None:
                continue

            plugin_name: str
            url_friendly_name = re.sub(r'(?<!^)(?=[A-Z])', '_', plugin_name).lower()
            url_friendly_name = re.sub(r'[^a-z0-9_]', '', url_friendly_name)

            if plugin_name != url_friendly_name:
                logger.warning(f'Path for plugin name "{plugin_name}" has been modified to "{url_friendly_name}" for URL safety and consistency')

            num_routes = len(router.routes)
            if num_routes > 0:
                logger.info(f"Plugin '{plugin_name}' has {num_routes} routes. Mounting...")
                api.mount_plugin_router(url_friendly_name, router)
        
        if 'security.authentication_provider' in capabilities:
            _plugins[plugin_name]['instance'].create_auth_token = lambda k, v: f'{k}: {v}'
            pass


=======
    router = plugin_instance.api_router
    if router is None:
        return

    plugin_name = plugin_instance.name
    url_friendly_name = plugin_name.lower().replace(' ', '_')
    url_friendly_name = re.sub(r'[^a-z0-9_]', '', url_friendly_name)

    if plugin_name != url_friendly_name:
        logger.warning(f'Path for plugin name "{plugin_name}" has been modified to "{url_friendly_name}" for URL safety and consistency')

    num_routes = len(router.routes)
    if num_routes > 0:
        logger.info(f"Plugin '{plugin_name}' has {num_routes} routes. Mounting...")
        api.mount_plugin_router(url_friendly_name, router)

def _graph_targets() -> dict[str, list[callable]]:
    G = nx.DiGraph()
    edges = set()

    G.add_node('satop.startup', function=lambda: logger.info('Running plugin start target'))
    G.add_node('satop.shutdown', function=lambda: logger.info('Running plugin shutdown target'))

    target_configs = {
        p.get('config',{}).get('name',''): p.get('config',{}).get('targets', [])
        for p in _plugins.values() if p
    }

    # Go through all plugins to find targets and dependencies (directed edges)
    for name, targets in target_configs.items():
        if not name:
            raise RuntimeError('Plugin config does not have a name. Cannot create targets')
        
        # Makes a root for startup and shutdown from which all startup
        #  and shutdown methods, respectfully, must be executed after
        # TODO: protect against malicious shutdown plugins (casuing shutdown to happen pematurely, by linking startup and shutdown)
        target_defaults = {
            'startup': {
                'function': 'startup',
                'after': [
                    'satop.startup'
                ]
            }, 
            'shutdown': {
                'function': 'shutdown',
                'after': [
                    'satop.shutdown'
                ]
            }
        }

        targets = merge_dicts(target_defaults, targets)

        for target_name, details in targets.items():
            target_id = f'{name}.{target_name}'
            function = None
            function_name = details.get('function', None)
            if function_name:
                function = getattr(_plugins.get(name,{}).get('instance'), function_name)

            G.add_node(target_id, function=function)

            for t in details.get('before', []):
                edges.add((target_id, t))
            for t in details.get('after', []):
                edges.add((t, target_id))

    # Check all edges are valid (targets exist)
    for p, q in edges:
        if not G.has_node(p):
            raise RuntimeWarning(f'Target graph is missing node "{p}" ({p} -> {q})')
        if not G.has_node(q):
            raise RuntimeWarning(f'Target graph is missing node "{q}" ({p} -> {q})')

        G.add_edge(p, q)


    # Ensure no cycles 
    # find all independent graphs
    # iterate through each and mark visited 
    try:
        c = nx.find_cycle(G, orientation="original")
        raise RuntimeError(f"Found cycle in graph during target discovery: {c}")
    except nx.NetworkXNoCycle:
        # No cycle found
        pass

    # Create shutdown and startup call lists
    trees = dict()
    for component in nx.weakly_connected_components(G):
        G_sub = G.subgraph(component)
        root = [n for n,d in G_sub.in_degree() if d == 0]
        if len(root) > 1:
            logger.error(f'Multiple roots in target graph: {root}')
        trees[root[0]] = [(node, G.nodes[node]) for node in nx.topological_sort(G_sub)]

    logger.debug(f'Target graph root nodes: {trees.keys()}')

    return trees

def execute_target(graph, target_root):
    targets = graph.get(target_root, [])
    for target_name, target_attrs in targets:
        fun = target_attrs.get('function')
        if fun:
            logger.info(f'Running target {target_name}')
            fun()
        
>>>>>>> af223cb8

def run_engine(api: APIApplication):
    '''
    Discover all plugins in the "plugins" directory (expected to be located in root satop_platform directory)

    Install all plugin requirements and check for dependencies

    Load and initialize all plugins in "plugins" directory
    '''
    _discover_plugins()
    _install_requirements()
    _resolve_dependencies()
    _load_plugins(api)
    target_graphs = _graph_targets()
    execute_target(target_graphs, 'satop.startup')<|MERGE_RESOLUTION|>--- conflicted
+++ resolved
@@ -133,9 +133,7 @@
 
             # Store the plugin instance before initialization
             _plugins[plugin_name]['instance'] = plugin_instance
-<<<<<<< HEAD
             logger.debug(f"Loaded plugin: {plugin_name}")
-=======
 
             caps = config.get('capabilities', [])
             print(caps)
@@ -146,7 +144,6 @@
                     raise RuntimeWarning(f"{plugin_name} has created a route but does not have the required capabilities to mount it. Ensure it has 'http.add_routes' in the plugin's 'config.yaml'")
 
             logger.info(f"Loaded plugin: {plugin_name}")
->>>>>>> af223cb8
         except Exception as e:
             logger.error(f"Failed to load plugin '{plugin_name}': {e}")
             failed_plugins.append(plugin_name)
@@ -161,49 +158,6 @@
     '''
     Mount the router for a plugin
     '''
-<<<<<<< HEAD
-
-    # Run pre init init and post init
-    for step in ['pre_init', 'init', 'post_init']:
-        for plugin_name in _load_order:
-            try:
-                plugin = _plugins[plugin_name]['instance']
-            except KeyError:
-                logger.error(f'Plugin "{plugin_name}" cannot be instantiated')
-                continue
-            if hasattr(plugin, step) and callable(getattr(plugin, step)):
-                try:
-                    getattr(plugin, step)()
-                    logger.debug(f"Finished executing {step} for '{plugin_name}'")
-                except Exception as e:
-                    logger.error(f"Error in {step} of '{plugin_name}': {e}")
-
-    for plugin_name in _load_order:
-        capabilities = _get_capabilities(plugin_name)
-        if 'http.add_routes' in capabilities:
-            router: APIRouter | None
-            router = getattr(_plugins[plugin_name]['instance'], 'api_router')
-            if router is None:
-                continue
-
-            plugin_name: str
-            url_friendly_name = re.sub(r'(?<!^)(?=[A-Z])', '_', plugin_name).lower()
-            url_friendly_name = re.sub(r'[^a-z0-9_]', '', url_friendly_name)
-
-            if plugin_name != url_friendly_name:
-                logger.warning(f'Path for plugin name "{plugin_name}" has been modified to "{url_friendly_name}" for URL safety and consistency')
-
-            num_routes = len(router.routes)
-            if num_routes > 0:
-                logger.info(f"Plugin '{plugin_name}' has {num_routes} routes. Mounting...")
-                api.mount_plugin_router(url_friendly_name, router)
-        
-        if 'security.authentication_provider' in capabilities:
-            _plugins[plugin_name]['instance'].create_auth_token = lambda k, v: f'{k}: {v}'
-            pass
-
-
-=======
     router = plugin_instance.api_router
     if router is None:
         return
@@ -312,7 +266,6 @@
             logger.info(f'Running target {target_name}')
             fun()
         
->>>>>>> af223cb8
 
 def run_engine(api: APIApplication):
     '''
