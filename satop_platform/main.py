import logging
import argparse
import subprocess
import os

import importlib.metadata

from components.restapi import APIApplication
from components.restapi.routes import load_routes
from components import sample
from plugin_engine.plugin_engine import run_engine
from satop_platform.components.groundstation.connector import GroundstationConnector

logger = logging.getLogger()

def load_args():
    parser = argparse.ArgumentParser('SatOP Platform')
    parser.add_argument('-v', '--verbose', action='count', default=0)
    return parser.parse_args()

if __name__ == '__main__':

    this_dir = os.path.dirname(os.path.realpath(__file__)) 

    git_hash = subprocess.check_output(['git', 'rev-parse', '--short', 'HEAD'], cwd=this_dir).decode('utf-8').strip()

    logger.setLevel(logging.DEBUG)
    console_log_handler = logging.StreamHandler()
    formatter = logging.Formatter("[%(asctime)s] [%(levelname)7s] -- %(filename)20s:%(lineno)-4s -- %(message)s", "%Y-%m-%d %H:%M:%S")
    console_log_handler.setFormatter(formatter)
    args = load_args()
    if args.verbose == 1:
        console_log_handler.setLevel(logging.INFO)
    elif args.verbose > 1:
        console_log_handler.setLevel(logging.DEBUG)
    else:
        console_log_handler.setLevel(logging.WARNING)
    logger.addHandler(console_log_handler)

<<<<<<< HEAD
    application_title = 'SatOP Platform'
    version = importlib.metadata.version('satop_platform') + '-' + git_hash
=======
    api_app = APIApplication()
    gsc = GroundstationConnector(api_app)
>>>>>>> 69bdb7d8

    api_app = APIApplication(
        title=application_title,
        version=version
    )

    logger.info(f'Starting {application_title} v{version}')

    # sample.init()

    run_engine(api_app)

    logger.info('Running server')

    load_routes(api_app)
    api_app.run_server()

    logger.info('Shutting down')<|MERGE_RESOLUTION|>--- conflicted
+++ resolved
@@ -37,18 +37,14 @@
         console_log_handler.setLevel(logging.WARNING)
     logger.addHandler(console_log_handler)
 
-<<<<<<< HEAD
     application_title = 'SatOP Platform'
     version = importlib.metadata.version('satop_platform') + '-' + git_hash
-=======
-    api_app = APIApplication()
-    gsc = GroundstationConnector(api_app)
->>>>>>> 69bdb7d8
 
     api_app = APIApplication(
         title=application_title,
         version=version
     )
+    gsc = GroundstationConnector(api_app)
 
     logger.info(f'Starting {application_title} v{version}')
 
