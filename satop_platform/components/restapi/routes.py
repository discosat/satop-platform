--- conflicted
+++ resolved
@@ -2,48 +2,20 @@
 from fastapi import APIRouter, Depends
 from fastapi.responses import RedirectResponse
 
-<<<<<<< HEAD
-from .restapi import app, _api_config, _root_path
-from core import config
-from fastapi.responses import RedirectResponse
-=======
 from .restapi import APIApplication
 from ..authorization import models
->>>>>>> 807ddecf
 
 def load_routes(api_app: APIApplication):
 
-<<<<<<< HEAD
-def load_routes():
-    router = APIRouter(prefix=_root_path, tags=['Platform Core'])
-
-    @router.get('/hello')
-    async def route_hello():
-        return {"message": "Hello from main"}
-
-    app.include_router(router)
-=======
     root_router = APIRouter(include_in_schema=False)
     @root_router.get('/')
     async def docs_redirect():
         return RedirectResponse('/docs')
     
     api_app.include_router(root_router)
->>>>>>> 807ddecf
 
-    well_known_router = APIRouter(prefix='/.well-known', tags=['.well-known'])
 
-    @well_known_router.get('/ni/')
-    async def well_known_ni_base():
-        return RedirectResponse(f'/api/log/artifacts/ni/')
 
-<<<<<<< HEAD
-    @well_known_router.get('/ni/{ni}')
-    async def well_known_ni_redirect(ni):
-        return RedirectResponse(f'/api/log/artifacts/ni/{ni}')
-    
-    app.include_router(well_known_router)
-=======
     router = APIRouter(prefix=api_app._root_path, tags=['Platform Core'])
 
     @router.get('/hello', dependencies=[Depends(api_app.authorization.require_scope(['test']))])
@@ -52,8 +24,17 @@
     
     api_app.include_router(router)
 
+    well_known_router = APIRouter(prefix='/.well-known', tags=['.well-known'])
 
+    @well_known_router.get('/ni/')
+    async def well_known_ni_base():
+        return RedirectResponse(f'/api/log/artifacts/ni/')
 
+    @well_known_router.get('/ni/{ni}')
+    async def well_known_ni_redirect(ni):
+        return RedirectResponse(f'/api/log/artifacts/ni/{ni}')
+    
+    api_app.api_app.include_router(well_known_router)
     auth_router = APIRouter(prefix='/auth', tags=["Authorization"])
 
     @auth_router.get('/entities')
@@ -80,5 +61,4 @@
     async def get_idp_details(name: str):
         return api_app.authorization.get_idp_details(name)
 
-    api_app.include_router(auth_router)
->>>>>>> 807ddecf
+    api_app.include_router(auth_router)