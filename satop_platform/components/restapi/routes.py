--- conflicted
+++ resolved
@@ -1,11 +1,6 @@
-<<<<<<< HEAD
+from .auth import auth_scope
 from fastapi import APIRouter, Depends
-
-from .auth import auth_scope
-=======
-from fastapi import APIRouter
 from fastapi.responses import RedirectResponse
->>>>>>> af223cb8
 
 from .restapi import APIApplication
 
