from fastapi import FastAPI, APIRouter
import logging
import uvicorn

from core import config
<<<<<<< HEAD

# TODO: Get package information instead of hard-coding it here
app = FastAPI(
    title="SatOP Platform API",
    description="Software platform for operations and control of satellite systems.",
    version='0.1.0-dev'
)
=======
from components.authorization.auth import PlatformAuthorization
>>>>>>> 807ddecf

logger = logging.getLogger(__name__)

class APIApplication:
    api_app: FastAPI
    authorization: PlatformAuthorization

    _api_config: dict[str, any]
    _root_path: str
    _router: APIRouter

    def __init__(self, *args, **kwargs):
        self._api_config = config.load_config('api.yml')
        self._root_path = self._api_config.get('root_path', '/api')

        self.api_app = FastAPI(*args, **kwargs)
        self.authorization = PlatformAuthorization()
        self._router = APIRouter(prefix=self._root_path)

    def mount_plugin_router(self, plugin_name:str, plugin_router: APIRouter, tags: list[str] = None, plugin_path: str=None):
        """Mount a router from a plugin

        Args:
            plugin_name (str): Name of the plugin. 
            plugin_router (APIRouter): FastAPI Router configured for the plugin. If it doesn't have a prefix defined, this will be set to plugin_name.
            tags (list[str], optional): Tags describing the plugin in the auto docs. Defaults to plugin_name if none are set in the router itself
            plugin_path (str, optional): Path under which the plugin routes will be mounted. Defaults to '/plugins' or value of 'plugin_path' in the api.yml file.
        """
        # logger.debug(f"from restapi.mount_plugin_router... Name: {plugin_name}, Router: {plugin_router}, Tags: {tags}, Path: {plugin_path}")
        if tags is None and len(plugin_router.tags) == 0:
            tags = [plugin_name]

        if plugin_path is None:
            plugin_path = self._api_config.get('plugin_path', '/plugins')

        if plugin_router.prefix == '':
            plugin_path += '/' + plugin_name
        
        full_prefix = plugin_path + plugin_router.prefix

        logger.debug(f'Mounting route {full_prefix} for plugin API {plugin_name}')
        
        self.include_router(plugin_router, prefix=plugin_path, tags=tags)

    def include_router(self, *args, **kwargs):
        # TODO: DOCSTRING
        self._router.include_router(*args, **kwargs)
    
    # def list_routes(self):
    #     """List all non-generic routes registered in the API
    #     """
    #     routes = []
    #     for route in self.api_app.routes[4:]:
    #         routes.append({
    #             'path': route.path,
    #             'methods': route.methods,
    #             'name': route.name
    #         })
    #     return routes
    
    def run_server(self, host="127.0.0.1", port=7889):
        self.api_app.include_router(self._router)
        
        host = self._api_config.get('host', host)
        port = self._api_config.get('port', port)

        logger.debug(f"API app: {self.api_app}")
        # logger.debug(f"Listing routes custom: {self.list_routes()}")
        logger.info(f'Starting server on {host}:{port}')
        uvicorn.run(self.api_app, host=host, port=port)<|MERGE_RESOLUTION|>--- conflicted
+++ resolved
@@ -3,17 +3,7 @@
 import uvicorn
 
 from core import config
-<<<<<<< HEAD
-
-# TODO: Get package information instead of hard-coding it here
-app = FastAPI(
-    title="SatOP Platform API",
-    description="Software platform for operations and control of satellite systems.",
-    version='0.1.0-dev'
-)
-=======
 from components.authorization.auth import PlatformAuthorization
->>>>>>> 807ddecf
 
 logger = logging.getLogger(__name__)
 
