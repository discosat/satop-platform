from fastapi import FastAPI, APIRouter
import logging
import uvicorn

from core import config
from components.authorization.auth import PlatformAuthorization

logger = logging.getLogger(__name__)

class APIApplication:
    api_app: FastAPI
    authorization: PlatformAuthorization

    _api_config: dict[str, any]
    _root_path: str
    _router: APIRouter

    def __init__(self, *args, **kwargs):
        self._api_config = config.load_config('api.yml')
        self._root_path = self._api_config.get('root_path', '/api')

        self.api_app = FastAPI(*args, **kwargs)
<<<<<<< HEAD
        self.authorization = PlatformAuthorization()
=======
        self._router = APIRouter(prefix=self._root_path)

        #     title="SatOP Platform API",
        #     description="Software platform for operations and control of satellite systems.",
        #     version='0.1.0-dev'
        # )
>>>>>>> 69bdb7d8

    def mount_plugin_router(self, plugin_name:str, plugin_router: APIRouter, tags: list[str] = None, plugin_path: str=None):
        """Mount a router from a plugin

        Args:
            plugin_name (str): Name of the plugin. 
            plugin_router (APIRouter): FastAPI Router configured for the plugin. If it doesn't have a prefix defined, this will be set to plugin_name.
            tags (list[str], optional): Tags describing the plugin in the auto docs. Defaults to plugin_name if none are set in the router itself
            plugin_path (str, optional): Path under which the plugin routes will be mounted. Defaults to '/plugins' or value of 'plugin_path' in the api.yml file.
        """
        # logger.debug(f"from restapi.mount_plugin_router... Name: {plugin_name}, Router: {plugin_router}, Tags: {tags}, Path: {plugin_path}")
        if tags is None and len(plugin_router.tags) == 0:
            tags = [plugin_name]

        if plugin_path is None:
            plugin_path = self._api_config.get('plugin_path', '/plugins')

        if plugin_router.prefix == '':
            plugin_path += '/' + plugin_name
        
        full_prefix = plugin_path + plugin_router.prefix

        logger.debug(f'Mounting route {full_prefix} for plugin API {plugin_name}')
        
        self.include_router(plugin_router, prefix=plugin_path, tags=tags)

    def include_router(self, *args, **kwargs):
        # TODO: DOCSTRING
        self._router.include_router(*args, **kwargs)
    
    # def list_routes(self):
    #     """List all non-generic routes registered in the API
    #     """
    #     routes = []
    #     for route in self.api_app.routes[4:]:
    #         routes.append({
    #             'path': route.path,
    #             'methods': route.methods,
    #             'name': route.name
    #         })
    #     return routes
    
    def run_server(self, host="127.0.0.1", port=7889):
        self.api_app.include_router(self._router)
        
        host = self._api_config.get('host', host)
        port = self._api_config.get('port', port)

        logger.debug(f"API app: {self.api_app}")
        # logger.debug(f"Listing routes custom: {self.list_routes()}")
        logger.info(f'Starting server on {host}:{port}')
        uvicorn.run(self.api_app, host=host, port=port)<|MERGE_RESOLUTION|>--- conflicted
+++ resolved
@@ -20,16 +20,8 @@
         self._root_path = self._api_config.get('root_path', '/api')
 
         self.api_app = FastAPI(*args, **kwargs)
-<<<<<<< HEAD
         self.authorization = PlatformAuthorization()
-=======
         self._router = APIRouter(prefix=self._root_path)
-
-        #     title="SatOP Platform API",
-        #     description="Software platform for operations and control of satellite systems.",
-        #     version='0.1.0-dev'
-        # )
->>>>>>> 69bdb7d8
 
     def mount_plugin_router(self, plugin_name:str, plugin_router: APIRouter, tags: list[str] = None, plugin_path: str=None):
         """Mount a router from a plugin
