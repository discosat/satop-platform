from fastapi import APIRouter
from .sample import test
<<<<<<< HEAD
from ..restapi import include_route, mount_plugin_router
=======
from ..restapi import APIApplication
>>>>>>> 807ddecf

def create_router():
    router = APIRouter(
        prefix='/sample',
        tags=['Sample component with API']
    )

    @router.get('/hw', name='Hello Function')
    def hello():
        '''
        Description of hello function
        '''
        return {'message': test()}

    return router


<<<<<<< HEAD
def init():
    include_route(create_router())

    r2 = APIRouter()

    @r2.get('/hw', name='Hell Function')
    def hell():
        '''
        Description of hello function
        '''
        return {'message': test()}

    mount_plugin_router('sample', r2)
=======
def init(api_app: APIApplication):
    api_app.include_route(create_router())
>>>>>>> 807ddecf
<|MERGE_RESOLUTION|>--- conflicted
+++ resolved
@@ -1,10 +1,6 @@
 from fastapi import APIRouter
 from .sample import test
-<<<<<<< HEAD
-from ..restapi import include_route, mount_plugin_router
-=======
 from ..restapi import APIApplication
->>>>>>> 807ddecf
 
 def create_router():
     router = APIRouter(
@@ -22,21 +18,5 @@
     return router
 
 
-<<<<<<< HEAD
-def init():
-    include_route(create_router())
-
-    r2 = APIRouter()
-
-    @r2.get('/hw', name='Hell Function')
-    def hell():
-        '''
-        Description of hello function
-        '''
-        return {'message': test()}
-
-    mount_plugin_router('sample', r2)
-=======
 def init(api_app: APIApplication):
-    api_app.include_route(create_router())
->>>>>>> 807ddecf
+    api_app.include_route(create_router())