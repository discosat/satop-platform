--- conflicted
+++ resolved
@@ -221,14 +221,12 @@
             # if not gs:
             #     raise HTTPException(status.HTTP_404_NOT_FOUND)
             
-<<<<<<< HEAD
             # # TODO: Maybe add a delay to see if resource is freed after a bit before raising the error
             # if gs.busy:
             #     raise HTTPException(status.HTTP_503_SERVICE_UNAVAILABLE, detail='Groundstation is busy. Try again later')
             # gs.busy = True
 
-            # try:
-            #     data = await req.json()
+            try:
 
             #     logger.debug(f"Received control data: {data}")
 
@@ -247,32 +245,6 @@
             # if error:
             #     raise HTTPException(502, detail=error)
             # return response
-=======
-            # TODO: Maybe add a delay to see if resource is freed after a bit before raising the error
-            if gs.busy:
-                raise HTTPException(status.HTTP_503_SERVICE_UNAVAILABLE, detail='Groundstation is busy. Try again later')
-            gs.busy = True
-
-            try:
-
-                logger.debug(f"Received control data: {data}")
-
-                req_id = await self.__websocket_send(gs_uuid, data)
-                logger.debug(f"Created request with ID: {req_id}")
-                response, error = await self.__websocket_receive_response(gs_uuid, req_id)
-                if error:
-                    logger.warning(f'Received error from ground station: {error}')
-                else:
-                    logger.debug(f"Received response: {response}")
-            except Exception as e:
-                response = e
-            finally:
-                gs.busy = False
-
-            if error:
-                raise HTTPException(502, detail=error)
-            return response
->>>>>>> fcedcf18
 
         @router.post('/stations/{gs_uuid}/frame_test')
         async def control_groundstation(gs_uuid: uuid.UUID, data:dict, req:Request):
