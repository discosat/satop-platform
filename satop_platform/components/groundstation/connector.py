from __future__ import annotations

import asyncio
import dataclasses
import json
import logging
import uuid

from dataclasses import dataclass, field
from asyncio import Event, Queue

from fastapi import APIRouter, HTTPException, Request, WebSocket, WebSocketDisconnect, status
from fastapi.websockets import WebSocketState
from pydantic import BaseModel

from satop_platform.components.restapi.restapi import APIApplication

from typing import TYPE_CHECKING
if TYPE_CHECKING:
    from satop_platform.core.component_initializer import SatOPComponents

logger = logging.getLogger(__name__)

@dataclass
class FramedContent:
    frames: list[dict|str|bytes]
    header_data: dict[str,any]|None = None

@dataclass
class GroundstationRegistrationItem:
    name: str
    websocket: WebSocket
    busy: bool = False
    out_queue: Queue[tuple[uuid.UUID, dict|FramedContent]] = field(default_factory=Queue)
    waiting_responses: dict[uuid.UUID, any] = field(default_factory=dict)

@dataclass
class GroundstationsListItem:
    id: uuid.UUID
    name: str

@dataclass
class ResponseQueueItem:
    event: Event
    data: dict | None = None
    error: dict | None = None

class GroundstationConnector:
    registered_groundstations: dict[uuid.UUID, GroundstationRegistrationItem]

    def __init__(self, components: SatOPComponents):
        self.registered_groundstations = dict()
        self.__setup_routes(components.api)

    async def __websocket_send(self, gs_id:uuid.UUID, data:dict|FramedContent):
        request_id = uuid.uuid4()

        gs = self.registered_groundstations.get(gs_id)
        if not gs:
            raise RuntimeError

        await gs.out_queue.put((request_id, data))
        logger.debug(f'Added request {request_id} to queue')

        return request_id

    async def __websocket_receive_response(self, gs_id:uuid.UUID, request_id:uuid.UUID):
        gs = self.registered_groundstations.get(gs_id)
        if not gs:
            raise RuntimeError
        
        ev = asyncio.Event()

        gs.waiting_responses[request_id] = ResponseQueueItem(event=ev)

        logger.debug(f'Waiting for response to {request_id}')

        async with asyncio.timeout(60):
            await ev.wait()
            data:dict = gs.waiting_responses[request_id].data
            error:dict = gs.waiting_responses[request_id].error

        # Remove waiting
        del gs.waiting_responses[request_id]

        # Return response
        return data, error




    def __setup_routes(self, api: APIApplication):
        router = APIRouter(prefix='/gs', tags=['Groundstation'])

        @router.websocket('/ws')
        async def ws_connect_gs(websocket: WebSocket):
            """Groundstation registeres itself on the platform

            Args:
                websocket (WebSocket): _description_
            """
            await websocket.accept()
            logger.info('Incoming websocket')

            # Get groundstation connection message
            data_raw = await websocket.receive_text()
            logger.info(f'RAW data > {data_raw}')
            data = json.loads(data_raw)
            assert isinstance(data,dict)

            name = data.get('name')
            msg_type = data.get('type')

            assert (msg_type == "hello" 
                and name is not None
            )

            gs_id = data.get('id')
            if gs_id:
                gs_id = uuid.UUID(gs_id)
            else:
                gs_id = uuid.uuid4()

            self.registered_groundstations[gs_id] = GroundstationRegistrationItem(name, websocket)

            await websocket.send_json({'message': 'OK', 'id': gs_id.hex})

            logger.info(f"Connected to GS '{name}' with UUID {gs_id}")
            
            async def read_task():
                while True:
                    message = await websocket.receive_json()
                    in_response_to = message.get('in_response_to')

                    if in_response_to:
                        in_response_to = uuid.UUID(in_response_to)
                        logger.debug(f'Got response message to {in_response_to}: {message}')
                        res:ResponseQueueItem = self.registered_groundstations[gs_id].waiting_responses.get(in_response_to)
                        if res is None:
                            logger.debug(f'Noone is waiting for response {in_response_to}')
                            logger.debug(f'Current waiting: {self.registered_groundstations[gs_id].waiting_responses}')
                            continue
                        logger.debug(str(res))

                        data = message.get('data', dict())
                        error = message.get('error', None)
                        res.data = data
                        res.error = error
                        res.event.set()
                        logger.debug(f'Response set to {res}')
                    else:
                        logger.debug(f'Got message: {message}')
                        pass # route to handler
            
            async def write_task():
                while True:
                    q = self.registered_groundstations[gs_id].out_queue
                    req_id, content = await q.get()
                    logger.debug(f'Write Task handling new message {req_id}')
                    match content:
                        case dict():
                            msg = {
                                'request_id': str(req_id),
                                'data': data
                            }
                            logger.debug(f'Transmitting to GS: {msg}')
                            await websocket.send_json(msg)
                        case FramedContent():
                            header = {
                                'request_id': str(req_id),
                                'frames': len(content.frames),
                                **content.header_data
                            }
                            logger.debug(f'[{req_id}] sending header frame')
                            await websocket.send_json(header)
                            logger.debug(f'[{req_id}] sent header frame')
                            for frame in content.frames:
                                match frame:
                                    case str():
                                        logger.debug(f'[{req_id}] sending content frame as text')
                                        await websocket.send_text(frame)
                                    case bytes():
                                        logger.debug(f'[{req_id}] sending content frame as bytes')
                                        await websocket.send_bytes(frame)
                                    case _:
                                        logger.debug(f'[{req_id}] sending content frame as JSON')
                                        await websocket.send_json(frame)
                                logger.debug(f'[{req_id}] sent content frame')
                            logger.debug(f'[{req_id}] sent message')

            try:
                t1 = asyncio.create_task(read_task())
                t2 = asyncio.create_task(write_task())

                await t1
                await t2
                    
            except WebSocketDisconnect:
                logger.info(f"GS Client {name} ({gs_id}) disconnected")
            finally:
                del self.registered_groundstations[gs_id]
            
            logger.info(f"Removed WS for GS {name} ({gs_id})")

        @router.get('/stations')
        async def get_groundstations():
            """Other clients can get a list of groundstations/URLs to connect to them
            """
            stations: list[GroundstationsListItem] = []
            for id,item in self.registered_groundstations.items():
                stations.append(
                    GroundstationsListItem(
                        id=id,
                        name=item.name
                    ))

            return stations

        @router.post('/stations/{gs_uuid}/control')
        async def control_groundstation(gs_uuid: uuid.UUID, data:dict):
            return await self.send_control(gs_uuid, data)

<<<<<<< HEAD
        api.include_router(router)
=======
            try:
                data = await req.json()

                logger.debug(f"Received control data: {data}")

                req_id = await self.__websocket_send(gs_uuid, data)
                logger.debug(f"Created request with ID: {req_id}")
                response, error = await self.__websocket_receive_response(gs_uuid, req_id)
                if error:
                    logger.warning(f'Received error from ground station: {error}')
                else:
                    logger.debug(f"Received response: {response}")
            except Exception as e:
                response = e
            finally:
                gs.busy = False

            if error:
                raise HTTPException(502, detail=error)
            return response

        @router.post('/stations/{gs_uuid}/frame_test')
        async def control_groundstation(gs_uuid: uuid.UUID, data:dict, req:Request):
            gs = self.registered_groundstations.get(gs_uuid)
            if not gs:
                raise HTTPException(status.HTTP_404_NOT_FOUND)
            
            # TODO: Maybe add a delay to see if resource is freed after a bit before raising the error
            if gs.busy:
                raise HTTPException(status.HTTP_503_SERVICE_UNAVAILABLE, detail='Groundstation is busy. Try again later')
            gs.busy = True

            try:
                header = await req.json()
                frames = header.pop('frames')
                data = FramedContent(header_data=header,frames=frames)

                logger.debug(f"Received framed data: {data}")

                req_id = await self.__websocket_send(gs_uuid, data)
                logger.debug(f"Created request with ID: {req_id}")
                response, error = await self.__websocket_receive_response(gs_uuid, req_id)
                if error:
                    logger.warning(f'Received error from ground station: {error}')
                else:
                    logger.debug(f"Received response: {response}")
            except asyncio.TimeoutError as e:
                error = "Call to ground station timed out"
            except Exception as e:
                logger.error(e)
                response = e
            finally:
                gs.busy = False
>>>>>>> 4d182770

    async def send_control(self, gs_uuid: uuid.UUID, data: dict):
        gs = self.registered_groundstations.get(gs_uuid)
        if not gs:
            raise HTTPException(status.HTTP_404_NOT_FOUND)
        
        # TODO: Maybe add a delay to see if resource is freed after a bit before raising the error
        if gs.busy:
            raise HTTPException(status.HTTP_503_SERVICE_UNAVAILABLE, detail='Groundstation is busy. Try again later')
        gs.busy = True

        try:
            logger.debug(f"Received control data: {data}")

            req_id = await self.__websocket_send(gs_uuid, data)
            logger.debug(f"Created request with ID: {req_id}")
            response, error = await self.__websocket_receive_response(gs_uuid, req_id)
            if error:
                logger.warning(f'Received error from ground station: {dataclasses.asdict(error)}')
            else:
                logger.debug(f"Received response: {response}")
        except Exception as e:
            response = e
        finally:
            gs.busy = False

        if error:
            raise HTTPException(502, detail=error)
        return response

"""

groundstation -> platform : connect through websocket

webbrowser -> platform : send control to groundstation {id}
platform -> groundstation : forward control message to gs over ws

"""<|MERGE_RESOLUTION|>--- conflicted
+++ resolved
@@ -219,30 +219,36 @@
         @router.post('/stations/{gs_uuid}/control')
         async def control_groundstation(gs_uuid: uuid.UUID, data:dict):
             return await self.send_control(gs_uuid, data)
-
-<<<<<<< HEAD
-        api.include_router(router)
-=======
-            try:
-                data = await req.json()
-
-                logger.debug(f"Received control data: {data}")
-
-                req_id = await self.__websocket_send(gs_uuid, data)
-                logger.debug(f"Created request with ID: {req_id}")
-                response, error = await self.__websocket_receive_response(gs_uuid, req_id)
-                if error:
-                    logger.warning(f'Received error from ground station: {error}')
-                else:
-                    logger.debug(f"Received response: {response}")
-            except Exception as e:
-                response = e
-            finally:
-                gs.busy = False
-
-            if error:
-                raise HTTPException(502, detail=error)
-            return response
+        # async def control_groundstation(gs_uuid: uuid.UUID, data:dict, req:Request):
+            # gs = self.registered_groundstations.get(gs_uuid)
+            # if not gs:
+            #     raise HTTPException(status.HTTP_404_NOT_FOUND)
+            
+            # # TODO: Maybe add a delay to see if resource is freed after a bit before raising the error
+            # if gs.busy:
+            #     raise HTTPException(status.HTTP_503_SERVICE_UNAVAILABLE, detail='Groundstation is busy. Try again later')
+            # gs.busy = True
+
+            # try:
+            #     data = await req.json()
+
+            #     logger.debug(f"Received control data: {data}")
+
+            #     req_id = await self.__websocket_send(gs_uuid, data)
+            #     logger.debug(f"Created request with ID: {req_id}")
+            #     response, error = await self.__websocket_receive_response(gs_uuid, req_id)
+            #     if error:
+            #         logger.warning(f'Received error from ground station: {error}')
+            #     else:
+            #         logger.debug(f"Received response: {response}")
+            # except Exception as e:
+            #     response = e
+            # finally:
+            #     gs.busy = False
+
+            # if error:
+            #     raise HTTPException(502, detail=error)
+            # return response
 
         @router.post('/stations/{gs_uuid}/frame_test')
         async def control_groundstation(gs_uuid: uuid.UUID, data:dict, req:Request):
@@ -276,7 +282,12 @@
                 response = e
             finally:
                 gs.busy = False
->>>>>>> 4d182770
+
+            if error:
+                raise HTTPException(502, detail=error)
+            return response
+
+        api.include_router(router)
 
     async def send_control(self, gs_uuid: uuid.UUID, data: dict):
         gs = self.registered_groundstations.get(gs_uuid)
@@ -295,7 +306,7 @@
             logger.debug(f"Created request with ID: {req_id}")
             response, error = await self.__websocket_receive_response(gs_uuid, req_id)
             if error:
-                logger.warning(f'Received error from ground station: {dataclasses.asdict(error)}')
+                logger.warning(f'Received error from ground station: {error}')
             else:
                 logger.debug(f"Received response: {response}")
         except Exception as e:
